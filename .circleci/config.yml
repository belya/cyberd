version: 2

<<<<<<< HEAD
aliases:

# Common configuration for all jobs
  - &release_filter
    filters:
      tags:
        only: /.*/
      branches:
        ignore: /.*/
  - &master_filter
    filters:
      branches:
        only: master
=======

aliases:
  - &defaults
    working_directory: ~/build
    docker:
      - image: circleci/openjdk:8-jdk
>>>>>>> 73930bbe

jobs:

  build_and_deploy_images_to_dockerhub:
    working_directory: ~/cyberd
    docker:
       - image: circleci/golang:1.11
    steps:
      - checkout
      - setup_remote_docker:
          version: 17.11.0-ce
      - run:
          name: Build Cyberd Image
          command: |
            cd cosmos/poc
            docker build -t build/cyberd ./
            docker login -u $DOCKER_USER -p $DOCKER_PASS
            docker tag build/cyberd cybernode/cyberd:$CIRCLE_BRANCH
            docker push cybernode/cyberd:$CIRCLE_BRANCH

  update_changelog:
    <<: *defaults
    steps:
      - setup_remote_docker:
          version: 17.11.0-ce
      - checkout
      - run:
          name: Build And Test Project
          command: |
            cid=$(docker run -d -it ferrarimarco/github-changelog-generator:1.14.3 -u cybercongress -p cyberd --exclude-tags-regex .*[.].*[.].*[.].* --token $CHANGELOG_GITHUB_TOKEN )
            docker attach $cid
            docker cp $cid:/usr/local/src/your-app/CHANGELOG.md ./CHANGELOG.md
            diff=$(git diff CHANGELOG.md)
            if [[  -n  "$diff" ]]; then
              git config --global user.email "cybercongress42@gmail.com"
              git config --global user.name "Cyber Admin"
              git add CHANGELOG.md
              git commit -m "Circle CI: Update Changelog"
              git push --set-upstream origin master
            fi


<<<<<<< HEAD
  release_cyberd_and_cyberdcli_binaries:
      docker:
        - image: circleci/golang:1.11
      working_directory: /go/src/github.com/cybercongress/cyberd
      steps:
        - checkout
        - run:
            name: Release Cyberd Binaries
            command: |
              cd cosmos/poc
              sudo apt-get update && sudo apt-get install -y rpm
              dep ensure -vendor-only
              curl -sL https://git.io/goreleaser | bash
=======
  update_docs:
    <<: *defaults
    steps:
    - checkout
    - run:
        name: Clone congress repo
        working_directory: ~/workdir
        command: |
          git clone -q --depth 1 https://${DOCS_GITHUB_TOKEN}@github.com/cybercongress/congress.git
    - deploy:
        name: Update docs from cyber search repo
        working_directory: ~/workdir/congress
        command: |
          # We need to remove current files in folder to avoid duplicating renamed files
          rm -rf ./wiki/docs/cyberd/*
          cp -r ~/build/docs/. ./wiki/docs/cyberd/
          cp ~/build/CHANGELOG.md ./wiki/docs/cyberd/Changelog.md
          cp ~/build/CONTRIBUTING.md ./wiki/docs/cyberd/Contributing.md
          cp ~/build/ROADMAP.md ./wiki/docs/cyberd/Roadmap.md
          git add -N wiki/docs/cyberd
          diff=$(git diff wiki/docs/cyberd/)
          if [[  -n  "$diff" ]]; then
            git config user.email "cybercongress42@gmail.com"
            git config user.name "Cyber Admin"
            git add wiki/docs/cyberd/
            git commit -m "Circle CI: Update Docs"
            # Push quietly to prevent showing the token in log
            git push -q https://${DOCS_GITHUB_TOKEN}@github.com/cybercongress/congress.git master
          fi
>>>>>>> 73930bbe

workflows:
  version: 2
  cyberd_build:
    jobs:
<<<<<<< HEAD
      - build_and_deploy_images_to_dockerhub
#          filters:
#            branches:
#              only: master
      - release_cyberd_and_cyberdcli_binaries:
          <<: *release_filter
=======
      - update_changelog:
          filters:
            branches:
              only: master
      - update_docs:
          filters:
            branches:
              only: master
>>>>>>> 73930bbe
<|MERGE_RESOLUTION|>--- conflicted
+++ resolved
@@ -1,9 +1,11 @@
 version: 2
 
-<<<<<<< HEAD
+
 aliases:
-
-# Common configuration for all jobs
+  - &defaults
+    working_directory: ~/build
+    docker:
+      - image: circleci/openjdk:8-jdk
   - &release_filter
     filters:
       tags:
@@ -14,14 +16,6 @@
     filters:
       branches:
         only: master
-=======
-
-aliases:
-  - &defaults
-    working_directory: ~/build
-    docker:
-      - image: circleci/openjdk:8-jdk
->>>>>>> 73930bbe
 
 jobs:
 
@@ -64,21 +58,6 @@
             fi
 
 
-<<<<<<< HEAD
-  release_cyberd_and_cyberdcli_binaries:
-      docker:
-        - image: circleci/golang:1.11
-      working_directory: /go/src/github.com/cybercongress/cyberd
-      steps:
-        - checkout
-        - run:
-            name: Release Cyberd Binaries
-            command: |
-              cd cosmos/poc
-              sudo apt-get update && sudo apt-get install -y rpm
-              dep ensure -vendor-only
-              curl -sL https://git.io/goreleaser | bash
-=======
   update_docs:
     <<: *defaults
     steps:
@@ -108,26 +87,32 @@
             # Push quietly to prevent showing the token in log
             git push -q https://${DOCS_GITHUB_TOKEN}@github.com/cybercongress/congress.git master
           fi
->>>>>>> 73930bbe
+
+
+
+  release_cyberd_and_cyberdcli_binaries:
+    docker:
+    - image: circleci/golang:1.11
+    working_directory: /go/src/github.com/cybercongress/cyberd
+    steps:
+    - checkout
+    - run:
+        name: Release Cyberd Binaries
+        command: |
+          cd cosmos/poc
+          sudo apt-get update && sudo apt-get install -y rpm
+          dep ensure -vendor-only
+          curl -sL https://git.io/goreleaser | bash
 
 workflows:
   version: 2
   cyberd_build:
     jobs:
-<<<<<<< HEAD
-      - build_and_deploy_images_to_dockerhub
-#          filters:
-#            branches:
-#              only: master
+      - update_changelog:
+          <<: *master_filter
+      - update_docs:
+          <<: *master_filter
+      - build_and_deploy_images_to_dockerhub:
+          <<: *master_filter
       - release_cyberd_and_cyberdcli_binaries:
-          <<: *release_filter
-=======
-      - update_changelog:
-          filters:
-            branches:
-              only: master
-      - update_docs:
-          filters:
-            branches:
-              only: master
->>>>>>> 73930bbe
+          <<: *release_filter